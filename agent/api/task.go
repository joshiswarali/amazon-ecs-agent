--- conflicted
+++ resolved
@@ -526,17 +526,15 @@
 		}
 	}
 
-<<<<<<< HEAD
+	task.platformHostConfigOverride(hostConfig)
+
 	// Determine if network mode should be overridden and override it if needed
 	ok, networkMode := task.shouldOverrideNetworkMode(container, dockerContainerMap)
 	if !ok {
 		return hostConfig, nil
 	}
 	hostConfig.NetworkMode = networkMode
-=======
-	task.platformHostConfigOverride(hostConfig)
-
->>>>>>> 789a7682
+
 	return hostConfig, nil
 }
 
