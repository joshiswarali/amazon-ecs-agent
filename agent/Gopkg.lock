--- conflicted
+++ resolved
@@ -206,17 +206,6 @@
   version = "v0.3.2"
 
 [[projects]]
-<<<<<<< HEAD
-  digest = "1:01245be1912f74ab0527574ccd2dbea00cc7b2e304062c49b448b78a8991d802"
-  name = "github.com/go-ini/ini"
-  packages = ["."]
-  pruneopts = "UT"
-  revision = "7e7da451323b6766da368f8a1e8ec9a88a16b4a0"
-  version = "v1.31.1"
-
-[[projects]]
-=======
->>>>>>> 684a5deb
   digest = "1:57fa4c058c21ce25d0b7272518dd746065117abf6cc706158b0d361202024520"
   name = "github.com/godbus/dbus"
   packages = ["."]
@@ -291,8 +280,6 @@
   version = "v1.0.1"
 
 [[projects]]
-<<<<<<< HEAD
-=======
   digest = "1:ff5ebae34cfbf047d505ee150de27e60570e8c394b3b8fdbb720ff6ac71985fc"
   name = "github.com/matttproud/golang_protobuf_extensions"
   packages = ["pbutil"]
@@ -301,7 +288,6 @@
   version = "v1.0.1"
 
 [[projects]]
->>>>>>> 684a5deb
   digest = "1:ee4d4af67d93cc7644157882329023ce9a7bcfce956a079069a9405521c7cc8d"
   name = "github.com/opencontainers/go-digest"
   packages = ["."]
@@ -358,8 +344,6 @@
   version = "v1.0.0"
 
 [[projects]]
-<<<<<<< HEAD
-=======
   digest = "1:20a8a18488bdef471795af0413d9a3c9c35dc24ca93342329b884ba3c15cbaab"
   name = "github.com/prometheus/client_golang"
   packages = [
@@ -405,7 +389,6 @@
   revision = "185b4288413d2a0dd0806f78c90dde719829e5ae"
 
 [[projects]]
->>>>>>> 684a5deb
   digest = "1:3f53e9e4dfbb664cd62940c9c4b65a2171c66acd0b7621a1a6b8e78513525a52"
   name = "github.com/sirupsen/logrus"
   packages = ["."]
