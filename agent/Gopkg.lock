--- conflicted
+++ resolved
@@ -363,10 +363,6 @@
 [solve-meta]
   analyzer-name = "dep"
   analyzer-version = 1
-<<<<<<< HEAD
   inputs-digest = "a87e7b707bec110a752a51843b050a99846394ce9b13a87bb88b30408aa84dc0"
-=======
-  inputs-digest = "522051f7afcb564ad3ea9764fdf9e235dc02c8e17cc2f0690dc9aecade72dada"
->>>>>>> e4284534
   solver-name = "gps-cdcl"
   solver-version = 1