--- conflicted
+++ resolved
@@ -59,15 +59,10 @@
 	VolumeDriverType = "volumedriver"
 )
 
-<<<<<<< HEAD
-=======
 // Timelimits for docker operations enforced above docker
 // TODO: Make these limits configurable.
->>>>>>> aba7fa52
 const (
 	pullImageTimeout = 2 * time.Hour
-<<<<<<< HEAD
-=======
 	// CreateContainerTimeout is the timeout for the CreateContainer API.
 	CreateContainerTimeout = 4 * time.Minute
 	// StopContainerTimeout is the timeout for the StopContainer API.
@@ -86,7 +81,6 @@
 	InspectVolumeTimeout = 5 * time.Minute
 	// RemoveVolumeTimeout is the timout for RemoveVolume API.
 	RemoveVolumeTimeout = 5 * time.Minute
->>>>>>> aba7fa52
 	// Parameters for caching the docker auth for ECR
 	tokenCacheSize = 100
 	// tokenCacheTTL is the default ttl of the docker auth for ECR
@@ -618,13 +612,8 @@
 	return apicontainer.ContainerStopped
 }
 
-<<<<<<< HEAD
-func (dg *dockerGoClient) DescribeContainer(ctx context.Context, dockerID string) (api.ContainerStatus, DockerContainerMetadata) {
-	dockerContainer, err := dg.InspectContainer(ctx, dockerID, dockerclient.InspectContainerTimeout)
-=======
 func (dg *dockerGoClient) DescribeContainer(ctx context.Context, dockerID string) (apicontainer.ContainerStatus, DockerContainerMetadata) {
 	dockerContainer, err := dg.InspectContainer(ctx, dockerID, InspectContainerTimeout)
->>>>>>> aba7fa52
 	if err != nil {
 		return apicontainer.ContainerStatusNone, DockerContainerMetadata{Error: CannotDescribeContainerError{err}}
 	}
