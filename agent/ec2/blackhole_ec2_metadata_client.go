// Copyright 2014-2017 Amazon.com, Inc. or its affiliates. All Rights Reserved.
//
// Licensed under the Apache License, Version 2.0 (the "License"). You may
// not use this file except in compliance with the License. A copy of the
// License is located at
//
//	http://aws.amazon.com/apache2.0/
//
// or in the "license" file accompanying this file. This file is distributed
// on an "AS IS" BASIS, WITHOUT WARRANTIES OR CONDITIONS OF ANY KIND, either
// express or implied. See the License for the specific language governing
// permissions and limitations under the License.

package ec2

import (
	"errors"

	"github.com/aws/aws-sdk-go/aws/ec2metadata"
)

type blackHoleMetadataClient struct{}

func NewBlackholeEC2MetadataClient() EC2MetadataClient {
	return blackHoleMetadataClient{}
}

func (blackHoleMetadataClient) InstanceIdentityDocument() (*InstanceIdentityDocument, error) {
	return nil, errors.New("blackholed")
}

<<<<<<< HEAD
func (blackHoleMetadataClient) ReadResource(path string) ([]byte, error) {
	return nil, errors.New("blackholed")
}

func (blackHoleMetadataClient) PrimaryENIMAC() (string, error) {
	return "", errors.New("blackholed")
}

func (blackHoleMetadataClient) VPCID(mac string) (string, error) {
	return "", errors.New("blackholed")
}

func (blackHoleMetadataClient) SubnetID(mac string) (string, error) {
=======
func (blackholeMetadataClientImpl) InstanceIdentityDocument() (ec2metadata.EC2InstanceIdentityDocument, error) {
	return ec2metadata.EC2InstanceIdentityDocument{}, errors.New("blackholed")
}

func (blackholeMetadataClientImpl) GetMetadata(path string) (string, error) {
	return "", errors.New("blackholed")
}

func (blackholeMetadataClientImpl) GetDynamicData(path string) (string, error) {
>>>>>>> baf952b2
	return "", errors.New("blackholed")
}<|MERGE_RESOLUTION|>--- conflicted
+++ resolved
@@ -13,11 +13,7 @@
 
 package ec2
 
-import (
-	"errors"
-
-	"github.com/aws/aws-sdk-go/aws/ec2metadata"
-)
+import "errors"
 
 type blackHoleMetadataClient struct{}
 
@@ -26,11 +22,6 @@
 }
 
 func (blackHoleMetadataClient) InstanceIdentityDocument() (*InstanceIdentityDocument, error) {
-	return nil, errors.New("blackholed")
-}
-
-<<<<<<< HEAD
-func (blackHoleMetadataClient) ReadResource(path string) ([]byte, error) {
 	return nil, errors.New("blackholed")
 }
 
@@ -43,9 +34,7 @@
 }
 
 func (blackHoleMetadataClient) SubnetID(mac string) (string, error) {
-=======
-func (blackholeMetadataClientImpl) InstanceIdentityDocument() (ec2metadata.EC2InstanceIdentityDocument, error) {
-	return ec2metadata.EC2InstanceIdentityDocument{}, errors.New("blackholed")
+	return "", errors.New("blackholed")
 }
 
 func (blackholeMetadataClientImpl) GetMetadata(path string) (string, error) {
@@ -53,6 +42,5 @@
 }
 
 func (blackholeMetadataClientImpl) GetDynamicData(path string) (string, error) {
->>>>>>> baf952b2
 	return "", errors.New("blackholed")
 }